<<<<<<< HEAD
use core::mem::MaybeUninit;
=======
use mem::ManuallyDrop;
use mem::MaybeUninit;
>>>>>>> e32d69aa

use crate::base::*;
use crate::isr::*;
use crate::prelude::v1::*;
use crate::shim::*;
use crate::units::*;

unsafe impl<T: Sized + Send> Send for Queue<T> {}
unsafe impl<T: Sized + Send> Sync for Queue<T> {}

#[derive(Debug)]
pub struct SendError<T> {
    err: FreeRtosError,
    item: T,
}

impl<T> SendError<T> {
    pub fn error(&self) -> FreeRtosError {
        self.err
    }

    pub fn into_item(self) -> T {
        self.item
    }
}

/// A queue with a finite size.
#[derive(Debug)]
pub struct Queue<T: Sized + Send> {
    queue: FreeRtosQueueHandle,
    item_type: PhantomData<T>,
}

impl<T: Sized + Send> Queue<T> {
    pub fn new(max_size: usize) -> Result<Queue<T>, FreeRtosError> {
        let item_size = mem::size_of::<T>();

        let handle = unsafe { freertos_rs_queue_create(max_size as u32, item_size as u32) };

        if handle == 0 as *const _ {
            return Err(FreeRtosError::OutOfMemory);
        }

        Ok(Queue {
            queue: handle,
            item_type: PhantomData,
        })
    }

    /// # Safety
    ///
    /// `handle` must be a valid FreeRTOS regular queue handle (not semaphore or mutex).
    ///
    /// The item size of the queue must match the size of `T`.
    #[inline]
    pub unsafe fn from_raw_handle(handle: FreeRtosQueueHandle) -> Self {
        Self {
            queue: handle,
            item_type: PhantomData,
        }
    }
    #[inline]
    pub fn raw_handle(&self) -> FreeRtosQueueHandle {
        self.queue
    }

    /// Send an item to the end of the queue. Wait for the queue to have empty space for it.
    pub fn send<D: DurationTicks>(&self, item: T, max_wait: D) -> Result<(), SendError<T>> {
        let item = ManuallyDrop::new(item);
        let ptr = &item as *const _ as FreeRtosVoidPtr;

        unsafe {
            if freertos_rs_queue_send(self.queue, ptr, max_wait.to_ticks()) != 0 {
                Err(SendError {
                    err: FreeRtosError::QueueSendTimeout,
                    item: ManuallyDrop::into_inner(item),
                })
            } else {
                Ok(())
            }
        }
    }

    /// Send an item to the end of the queue, from an interrupt.
    pub fn send_from_isr(
        &self,
        context: &mut InterruptContext,
        item: T,
    ) -> Result<(), SendError<T>> {
        let item = ManuallyDrop::new(item);
        let ptr = &item as *const _ as FreeRtosVoidPtr;

        unsafe {
            if freertos_rs_queue_send_isr(self.queue, ptr, context.get_task_field_mut()) != 0 {
                Err(SendError {
                    err: FreeRtosError::QueueFull,
                    item: ManuallyDrop::into_inner(item),
                })
            } else {
                Ok(())
            }
        }
    }

    /// Wait for an item to be available on the queue.
    pub fn receive<D: DurationTicks>(&self, max_wait: D) -> Result<T, FreeRtosError> {
        unsafe {
<<<<<<< HEAD
=======
            // Use `MaybeUninit` to avoid calling drop on
            // uninitialized struct in case of timeout
>>>>>>> e32d69aa
            let mut buff = MaybeUninit::uninit();
            let r = freertos_rs_queue_receive(
                self.queue,
                &mut buff as *mut _ as FreeRtosMutVoidPtr,
                max_wait.to_ticks(),
            );
            if r == 0 {
                return Ok(buff.assume_init());
            } else {
                return Err(FreeRtosError::QueueReceiveTimeout);
            }
        }
    }

    /// Get the number of messages in the queue.
    pub fn len(&self) -> u32 {
        unsafe { freertos_rs_queue_messages_waiting(self.queue) }
    }
}

impl<T: Sized + Send> Drop for Queue<T> {
    fn drop(&mut self) {
        unsafe {
            freertos_rs_queue_delete(self.queue);
        }
    }
}<|MERGE_RESOLUTION|>--- conflicted
+++ resolved
@@ -1,9 +1,5 @@
-<<<<<<< HEAD
-use core::mem::MaybeUninit;
-=======
 use mem::ManuallyDrop;
 use mem::MaybeUninit;
->>>>>>> e32d69aa
 
 use crate::base::*;
 use crate::isr::*;
@@ -111,11 +107,8 @@
     /// Wait for an item to be available on the queue.
     pub fn receive<D: DurationTicks>(&self, max_wait: D) -> Result<T, FreeRtosError> {
         unsafe {
-<<<<<<< HEAD
-=======
             // Use `MaybeUninit` to avoid calling drop on
             // uninitialized struct in case of timeout
->>>>>>> e32d69aa
             let mut buff = MaybeUninit::uninit();
             let r = freertos_rs_queue_receive(
                 self.queue,
